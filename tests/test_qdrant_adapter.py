--- conflicted
+++ resolved
@@ -14,22 +14,7 @@
     @pytest.fixture
     async def mock_qdrant_client(self):
         """Mock Qdrant client for testing"""
-<<<<<<< HEAD
-        client = AsyncMock()
-        
-        # Mock collection operations
-        client.create_collection = AsyncMock()
-        client.get_collection = AsyncMock()
-        client.upsert = AsyncMock()
-        client.delete = AsyncMock()
-        client.search = MagicMock()  # Changed from AsyncMock to MagicMock
-        client.retrieve = MagicMock()  # Add retrieve mock
-        client.scroll = MagicMock()  # Add scroll mock
-        client.count = AsyncMock(return_value=0)
-        client.set_payload = MagicMock()  # Add set_payload mock
-=======
         client = MagicMock()
-        
         # Mock collection operations - these are sync methods
         client.create_collection = MagicMock()
         client.get_collection = MagicMock()
@@ -40,7 +25,6 @@
         client.scroll = MagicMock()
         client.count = MagicMock(return_value=0)
         client.set_payload = MagicMock()
->>>>>>> 1de57e65
         
         # Mock search results
         mock_search_result = [
@@ -373,11 +357,7 @@
     @pytest.mark.asyncio
     async def test_source_operations(self, qdrant_adapter, mock_qdrant_client):
         """Test source info operations"""
-<<<<<<< HEAD
-        # Mock retrieve to return empty list (source doesn't exist)
-=======
         # Mock retrieve to return empty (no existing source)
->>>>>>> 1de57e65
         mock_qdrant_client.retrieve.return_value = []
         
         # Test update source info
@@ -389,17 +369,10 @@
         
         # Verify upsert was called on sources collection
         call_args = mock_qdrant_client.upsert.call_args
-<<<<<<< HEAD
-        # Check if collection_name is in kwargs or as first positional arg
-        collection_name = call_args.kwargs.get('collection_name') if call_args.kwargs else call_args.args[0] if call_args.args else None
+        collection_name = call_args.kwargs.get('collection_name') or call_args.args[0]
         assert collection_name == "sources"
         points = call_args.kwargs.get('points') or call_args.args[1]
         assert len(points) == 1
-=======
-        collection_name = call_args.kwargs.get('collection_name') or call_args.args[0]
-        assert collection_name == "sources"
-        points = call_args.kwargs.get('points') or call_args.args[1]
->>>>>>> 1de57e65
         point = points[0]
         assert point.payload['source_id'] == "test.com"
         assert point.payload['summary'] == "Test website"
@@ -442,44 +415,22 @@
     @pytest.mark.asyncio
     async def test_initialization_error_handling(self):
         """Test handling of initialization errors"""
-<<<<<<< HEAD
-        # Create a mock client that fails on create_collection
-        mock_client = MagicMock()
-        mock_client.get_collection.side_effect = Exception("Collection not found")
-        mock_client.create_collection = AsyncMock(side_effect=Exception("Already exists"))
-=======
         # Create a fresh mock client that fails on get_collection
         mock_client = MagicMock()
         mock_client.get_collection.side_effect = Exception("Collection not found")
         mock_client.create_collection.side_effect = Exception("Creation failed")
->>>>>>> 1de57e65
         
         with patch('database.qdrant_adapter.QdrantClient', return_value=mock_client):
             from database.qdrant_adapter import QdrantAdapter
             adapter = QdrantAdapter(url="http://localhost:6333")
-<<<<<<< HEAD
-            adapter.client = mock_client
-            
-            # Should handle gracefully
-=======
             
             # Should handle gracefully and not crash
->>>>>>> 1de57e65
             await adapter.initialize()
             
             # Should have attempted to create collections
             assert mock_client.create_collection.call_count > 0
     
     @pytest.mark.asyncio
-<<<<<<< HEAD
-    async def test_delete_documents_by_url_single(self, qdrant_adapter, mock_qdrant_client):
-        """Test deletion of documents by a single URL (string)"""
-        url = "https://test1.com"
-        
-        # Mock scroll to return documents for this URL
-        mock_points = [
-            MagicMock(id="id1", payload={"url": url})
-=======
     async def test_delete_documents_by_url(self, qdrant_adapter, mock_qdrant_client):
         """Test deletion of documents by URL"""
         urls = ["https://test1.com"]
@@ -488,51 +439,24 @@
         mock_points = [
             MagicMock(id="id1", payload={"url": "https://test1.com"}),
             MagicMock(id="id2", payload={"url": "https://test1.com"})
->>>>>>> 1de57e65
         ]
         mock_qdrant_client.scroll.return_value = (mock_points, None)
         
-        await qdrant_adapter.delete_documents_by_url(url)
-        
-<<<<<<< HEAD
-        # Should scroll for documents with this URL
-=======
+        await qdrant_adapter.delete_documents_by_url(urls)
+        
         # Should use scroll to find documents with this URL
->>>>>>> 1de57e65
         assert mock_qdrant_client.scroll.called
         
         # Should delete the found IDs
         mock_qdrant_client.delete.assert_called()
-<<<<<<< HEAD
-        call_args = mock_qdrant_client.delete.call_args
-        assert call_args.args[0] == "crawled_pages"
-=======
->>>>>>> 1de57e65
     
     @pytest.mark.asyncio
     async def test_source_operations_in_metadata_collection(self, qdrant_adapter, mock_qdrant_client):
         """Test source operations use a metadata collection"""
-<<<<<<< HEAD
-        # Mock retrieve to return an existing source
-        mock_existing_point = MagicMock(
-            id="test.com",
-            payload={
-                "source_id": "test.com",
-                "summary": "Old summary",
-                "total_word_count": 500,
-                "created_at": "2024-01-01T00:00:00",
-                "updated_at": "2024-01-01T00:00:00"
-            }
-        )
-        mock_qdrant_client.retrieve.return_value = [mock_existing_point]
-        
-        # Test update existing source
-=======
         # Mock retrieve to return empty (no existing source)
         mock_qdrant_client.retrieve.return_value = []
         
         # Test update source
->>>>>>> 1de57e65
         await qdrant_adapter.update_source_info(
             source_id="test.com",
             summary="Updated summary",
@@ -622,22 +546,6 @@
         # Make search fail
         mock_qdrant_client.search.side_effect = Exception("Connection error")
         
-<<<<<<< HEAD
-        # Should handle error and return empty results
-        try:
-            results = await qdrant_adapter.search_documents(
-                query_embedding=[0.5] * 1536,
-                match_count=10
-            )
-            # If it doesn't raise, it should return empty list
-            assert results == []
-        except Exception:
-            # The current implementation might still raise, which is also acceptable
-            pass
-        
-        # Reset side effect for upsert test
-        mock_qdrant_client.search.side_effect = None
-=======
         # Should propagate error up
         with pytest.raises(Exception) as exc_info:
             await qdrant_adapter.search_documents(
@@ -649,25 +557,10 @@
         # Reset side effect
         mock_qdrant_client.search.side_effect = None
         mock_qdrant_client.search.return_value = []
->>>>>>> 1de57e65
         
         # Make upsert fail
         mock_qdrant_client.upsert.side_effect = Exception("Write error")
         
-<<<<<<< HEAD
-        # Should handle error gracefully (prints error but doesn't raise)
-        await qdrant_adapter.add_documents(
-            urls=["https://test.com"],
-            chunk_numbers=[1],
-            contents=["Test"],
-            metadatas=[{}],
-            embeddings=[[0.1] * 1536],
-            source_ids=["test.com"]
-        )
-        
-        # Verify upsert was attempted
-        assert mock_qdrant_client.upsert.called
-=======
         # Should handle error gracefully by raising exception
         with pytest.raises(Exception) as exc_info:
             await qdrant_adapter.add_documents(
@@ -678,5 +571,4 @@
                 embeddings=[[0.1] * 1536],
                 source_ids=["test.com"]
             )
-        assert "Write error" in str(exc_info.value)
->>>>>>> 1de57e65
+        assert "Write error" in str(exc_info.value)